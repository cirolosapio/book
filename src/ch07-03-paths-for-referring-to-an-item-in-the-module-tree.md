## Paths for Referring to an Item in the Module Tree

To show Rust where to find an item in a module tree, we use a path in the same
way we use a path when navigating a filesystem. To call a function, we need to
know its path.

A path can take two forms:

* An *absolute path* is the full path starting from a crate root; for code
  from an external crate, the absolute path begins with the crate name, and for
  code from the current crate, it starts with the literal `crate`.
* A *relative path* starts from the current module and uses `self`, `super`, or
  an identifier in the current module.

Both absolute and relative paths are followed by one or more identifiers
separated by double colons (`::`).

Returning to Listing 7-1, say we want to call the `add_to_waitlist` function.
This is the same as asking: what’s the path of the `add_to_waitlist` function?
Listing 7-3 contains Listing 7-1 with some of the modules and functions
removed.

We’ll show two ways to call the `add_to_waitlist` function from a new function
`eat_at_restaurant` defined in the crate root. These paths are correct, but
there’s another problem remaining that will prevent this example from compiling
as-is. We’ll explain why in a bit.

The `eat_at_restaurant` function is part of our library crate’s public API, so
we mark it with the `pub` keyword. In the [“Exposing Paths with the `pub`
Keyword”][pub]<!-- ignore --> section, we’ll go into more detail about `pub`.

<span class="filename">Filename: src/lib.rs</span>

```rust,ignore,does_not_compile
{{#rustdoc_include ../listings/ch07-managing-growing-projects/listing-07-03/src/lib.rs}}
```

<span class="caption">Listing 7-3: Calling the `add_to_waitlist` function using
absolute and relative paths</span>

The first time we call the `add_to_waitlist` function in `eat_at_restaurant`,
we use an absolute path. The `add_to_waitlist` function is defined in the same
crate as `eat_at_restaurant`, which means we can use the `crate` keyword to
start an absolute path. We then include each of the successive modules until we
make our way to `add_to_waitlist`. You can imagine a filesystem with the same
structure: we’d specify the path `/front_of_house/hosting/add_to_waitlist` to
run the `add_to_waitlist` program; using the `crate` name to start from the
crate root is like using `/` to start from the filesystem root in your shell.

The second time we call `add_to_waitlist` in `eat_at_restaurant`, we use a
relative path. The path starts with `front_of_house`, the name of the module
defined at the same level of the module tree as `eat_at_restaurant`. Here the
filesystem equivalent would be using the path
`front_of_house/hosting/add_to_waitlist`. Starting with a module name means
that the path is relative.

Choosing whether to use a relative or absolute path is a decision you’ll make
based on your project, and depends on whether you’re more likely to move item
definition code separately from or together with the code that uses the item.
For example, if we move the `front_of_house` module and the `eat_at_restaurant`
function into a module named `customer_experience`, we’d need to update the
absolute path to `add_to_waitlist`, but the relative path would still be valid.
However, if we moved the `eat_at_restaurant` function separately into a module
named `dining`, the absolute path to the `add_to_waitlist` call would stay the
same, but the relative path would need to be updated. Our preference in general
is to specify absolute paths because it’s more likely we’ll want to move code
definitions and item calls independently of each other.

Let’s try to compile Listing 7-3 and find out why it won’t compile yet! The
error we get is shown in Listing 7-4.

```console
{{#include ../listings/ch07-managing-growing-projects/listing-07-03/output.txt}}
```

<span class="caption">Listing 7-4: Compiler errors from building the code in
Listing 7-3</span>

The error messages say that module `hosting` is private. In other words, we
have the correct paths for the `hosting` module and the `add_to_waitlist`
function, but Rust won’t let us use them because it doesn’t have access to the
private sections. In Rust, all items (functions, methods, structs, enums,
modules, and constants) are private to parent modules by default. If you want
to make an item like a function or struct private, you put it in a module.

Items in a parent module can’t use the private items inside child modules, but
items in child modules can use the items in their ancestor modules. This is
because child modules wrap and hide their implementation details, but the child
modules can see the context in which they’re defined. To continue with our
metaphor, think of the privacy rules as being like the back office of a
restaurant: what goes on in there is private to restaurant customers, but
office managers can see and do everything in the restaurant they operate.

Rust chose to have the module system function this way so that hiding inner
implementation details is the default. That way, you know which parts of the
inner code you can change without breaking outer code. However, Rust does give
you the option to expose inner parts of child modules’ code to outer ancestor
modules by using the `pub` keyword to make an item public.

### Exposing Paths with the `pub` Keyword

Let’s return to the error in Listing 7-4 that told us the `hosting` module is
private. We want the `eat_at_restaurant` function in the parent module to have
access to the `add_to_waitlist` function in the child module, so we mark the
`hosting` module with the `pub` keyword, as shown in Listing 7-5.

<span class="filename">Filename: src/lib.rs</span>

```rust,ignore,does_not_compile
{{#rustdoc_include ../listings/ch07-managing-growing-projects/listing-07-05/src/lib.rs}}
```

<span class="caption">Listing 7-5: Declaring the `hosting` module as `pub` to
use it from `eat_at_restaurant`</span>

Unfortunately, the code in Listing 7-5 still results in an error, as shown in
Listing 7-6.

```console
{{#include ../listings/ch07-managing-growing-projects/listing-07-05/output.txt}}
```

<span class="caption">Listing 7-6: Compiler errors from building the code in
Listing 7-5</span>

What happened? Adding the `pub` keyword in front of `mod hosting` makes the
module public. With this change, if we can access `front_of_house`, we can
access `hosting`. But the *contents* of `hosting` are still private; making the
module public doesn’t make its contents public. The `pub` keyword on a module
only lets code in its ancestor modules refer to it, not access its inner code.
Because modules are containers, there’s not much we can do by only making the
module public; we need to go further and choose to make one or more of the
items within the module public as well.

The errors in Listing 7-6 say that the `add_to_waitlist` function is private.
The privacy rules apply to structs, enums, functions, and methods as well as
modules.

Let’s also make the `add_to_waitlist` function public by adding the `pub`
keyword before its definition, as in Listing 7-7.

<span class="filename">Filename: src/lib.rs</span>

```rust,noplayground,test_harness
{{#rustdoc_include ../listings/ch07-managing-growing-projects/listing-07-07/src/lib.rs}}
```

<span class="caption">Listing 7-7: Adding the `pub` keyword to `mod hosting`
and `fn add_to_waitlist` lets us call the function from
`eat_at_restaurant`</span>

Now the code will compile! To see why adding the `pub` keyword lets us use
these paths in `add_to_waitlist` with respect to the privacy rules, let’s look
at the absolute and the relative paths.

In the absolute path, we start with `crate`, the root of our crate’s module
tree. The `front_of_house` module is defined in the crate root. While
`front_of_house` isn’t public, because the `eat_at_restaurant` function is
defined in the same module as `front_of_house` (that is, `eat_at_restaurant`
and `front_of_house` are siblings), we can refer to `front_of_house` from
`eat_at_restaurant`. Next is the `hosting` module marked with `pub`. We can
access the parent module of `hosting`, so we can access `hosting`. Finally, the
`add_to_waitlist` function is marked with `pub` and we can access its parent
module, so this function call works!

In the relative path, the logic is the same as the absolute path except for the
first step: rather than starting from the crate root, the path starts from
`front_of_house`. The `front_of_house` module is defined within the same module
as `eat_at_restaurant`, so the relative path starting from the module in which
`eat_at_restaurant` is defined works. Then, because `hosting` and
`add_to_waitlist` are marked with `pub`, the rest of the path works, and this
function call is valid!

If you plan on sharing your library crate so other projects can use your code,
your public API is your contract with users of your crate that determines how
they can interact with your code. There are many considerations around managing
changes to your public API to make it easier for people to depend on your
crate. These considerations are out of the scope of this book; if you’re
interested in this topic, see [The Rust API Guidelines][api-guidelines].

> #### Best Practices for Packages with a Binary and a Library
>
> We mentioned a package can contain both a *src/main.rs* binary crate root as
> well as a *src/lib.rs* library crate root, and both crates will have the
> package name by default. Typically, packages with this pattern of containing
> both a library and a binary crate will have just enough code in the binary
<<<<<<< HEAD
> crate to start an executable that calls code with the library crate. This
=======
> crate to start an executable that calls code within the library crate. This
>>>>>>> 82d45447
> lets other projects benefit from most of the functionality that the package
> provides, because the library crate’s code can be shared.
>
> The module tree should be defined in *src/lib.rs*. Then, any public items can
> be used in the binary crate by starting paths with the name of the package.
> The binary crate becomes a user of the library crate just like a completely
> external crate would use the library crate: it can only use the public API.
> This helps you design a good API; not only are you the author, you’re also a
> client!
>
> In [Chapter 12][ch12]<!-- ignore -->, we’ll demonstrate this organizational
> practice with a command-line program that will contain both a binary crate
> and a library crate.

### Starting Relative Paths with `super`

We can construct relative paths that begin in the parent module, rather than
the current module or the crate root, by using `super` at the start of the
path. This is like starting a filesystem path with the `..` syntax. Using
`super` allows us to reference an item that we know is in the parent module,
which can make rearranging the module tree easier when the module is closely
related to the parent, but the parent might be moved elsewhere in the module
tree someday.

Consider the code in Listing 7-8 that models the situation in which a chef
fixes an incorrect order and personally brings it out to the customer. The
function `fix_incorrect_order` defined in the `back_of_house` module calls the
function `deliver_order` defined in the parent module by specifying the path to
`deliver_order` starting with `super`:

<span class="filename">Filename: src/lib.rs</span>

```rust,noplayground,test_harness
{{#rustdoc_include ../listings/ch07-managing-growing-projects/listing-07-08/src/lib.rs}}
```

<span class="caption">Listing 7-8: Calling a function using a relative path
starting with `super`</span>

The `fix_incorrect_order` function is in the `back_of_house` module, so we can
use `super` to go to the parent module of `back_of_house`, which in this case
is `crate`, the root. From there, we look for `deliver_order` and find it.
Success! We think the `back_of_house` module and the `deliver_order` function
are likely to stay in the same relationship to each other and get moved
together should we decide to reorganize the crate’s module tree. Therefore, we
used `super` so we’ll have fewer places to update code in the future if this
code gets moved to a different module.

### Making Structs and Enums Public

We can also use `pub` to designate structs and enums as public, but there are a
few details extra to the usage of `pub` with structs and enums. If we use `pub`
before a struct definition, we make the struct public, but the struct’s fields
will still be private. We can make each field public or not on a case-by-case
basis. In Listing 7-9, we’ve defined a public `back_of_house::Breakfast` struct
with a public `toast` field but a private `seasonal_fruit` field. This models
the case in a restaurant where the customer can pick the type of bread that
comes with a meal, but the chef decides which fruit accompanies the meal based
on what’s in season and in stock. The available fruit changes quickly, so
customers can’t choose the fruit or even see which fruit they’ll get.

<span class="filename">Filename: src/lib.rs</span>

```rust,noplayground
{{#rustdoc_include ../listings/ch07-managing-growing-projects/listing-07-09/src/lib.rs}}
```

<span class="caption">Listing 7-9: A struct with some public fields and some
private fields</span>

Because the `toast` field in the `back_of_house::Breakfast` struct is public,
in `eat_at_restaurant` we can write and read to the `toast` field using dot
notation. Notice that we can’t use the `seasonal_fruit` field in
`eat_at_restaurant` because `seasonal_fruit` is private. Try uncommenting the
line modifying the `seasonal_fruit` field value to see what error you get!

Also, note that because `back_of_house::Breakfast` has a private field, the
struct needs to provide a public associated function that constructs an
instance of `Breakfast` (we’ve named it `summer` here). If `Breakfast` didn’t
have such a function, we couldn’t create an instance of `Breakfast` in
`eat_at_restaurant` because we couldn’t set the value of the private
`seasonal_fruit` field in `eat_at_restaurant`.

In contrast, if we make an enum public, all of its variants are then public. We
only need the `pub` before the `enum` keyword, as shown in Listing 7-10.

<span class="filename">Filename: src/lib.rs</span>

```rust,noplayground
{{#rustdoc_include ../listings/ch07-managing-growing-projects/listing-07-10/src/lib.rs}}
```

<span class="caption">Listing 7-10: Designating an enum as public makes all its
variants public</span>

Because we made the `Appetizer` enum public, we can use the `Soup` and `Salad`
variants in `eat_at_restaurant`.

Enums aren’t very useful unless their variants are public; it would be annoying
to have to annotate all enum variants with `pub` in every case, so the default
for enum variants is to be public. Structs are often useful without their
fields being public, so struct fields follow the general rule of everything
being private by default unless annotated with `pub`.

There’s one more situation involving `pub` that we haven’t covered, and that is
our last module system feature: the `use` keyword. We’ll cover `use` by itself
first, and then we’ll show how to combine `pub` and `use`.

[pub]: ch07-03-paths-for-referring-to-an-item-in-the-module-tree.html#exposing-paths-with-the-pub-keyword
[api-guidelines]: https://rust-lang.github.io/api-guidelines/
[ch12]: ch12-00-an-io-project.html<|MERGE_RESOLUTION|>--- conflicted
+++ resolved
@@ -184,11 +184,7 @@
 > well as a *src/lib.rs* library crate root, and both crates will have the
 > package name by default. Typically, packages with this pattern of containing
 > both a library and a binary crate will have just enough code in the binary
-<<<<<<< HEAD
-> crate to start an executable that calls code with the library crate. This
-=======
 > crate to start an executable that calls code within the library crate. This
->>>>>>> 82d45447
 > lets other projects benefit from most of the functionality that the package
 > provides, because the library crate’s code can be shared.
 >
